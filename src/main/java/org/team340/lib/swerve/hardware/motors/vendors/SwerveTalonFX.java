--- conflicted
+++ resolved
@@ -75,16 +75,9 @@
         positionSignal = talonFX.getPosition();
         dutyCycleSignal = talonFX.getDutyCycle();
 
-<<<<<<< HEAD
         double hz = 1.0 / config.getOdometryPeriod();
-        BaseStatusSignal.setUpdateFrequencyForAll(hz, velocitySignal, positionSignal);
+        BaseStatusSignal.setUpdateFrequencyForAll(hz, velocitySignal, positionSignal, dutyCycleSignal);
         talonFX.optimizeBusUtilization();
-=======
-        double hz = 1.0 / config.getPeriod();
-        velocitySignal.setUpdateFrequency(hz);
-        positionSignal.setUpdateFrequency(hz);
-        dutyCycleSignal.setUpdateFrequency(hz);
->>>>>>> f510f13f
 
         talonFX.clearStickyFaults();
         talonFX.getConfigurator().apply(fxConfig);
